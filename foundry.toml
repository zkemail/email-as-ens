--- conflicted
+++ resolved
@@ -8,13 +8,8 @@
 libs = ["node_modules"]
 optimizer = true
 optimizer_runs = 10_000
-<<<<<<< HEAD
-solc = "0.8.29"
-evm_version = "cancun"
-=======
 solc = "0.8.30"
 evm_version = "prague"
->>>>>>> edc748d3
 
 [profile.ci]
 verbosity = 4
